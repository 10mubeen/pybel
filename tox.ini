# Tox (http://tox.testrun.org/) is a tool for running tests
# in multiple virtualenvs. This configuration file will run the
# test suite on all supported python versions. To use it, "pip install tox"
# and then run "tox" from this directory.

[tox]
envlist =
    # always keep coverage-clean first
    coverage-clean
    # code linters/stylers
    manifest
    pyroma
    flake8
    xenon
    mypy
    # documentation linters/checkers
    doc8
    readme
    docs
    # the actual tests
    py
    # always keep coverage-report last
    coverage-report

[testenv]
commands = coverage run -p -m pytest --durations=20 {posargs:tests}
passenv = PYBEL_TEST_CONNECTOR PYBEL_TEST_CONNECTION TRAVIS CI DB
deps =
    coverage
    pytest
    {env:PYBEL_TEST_CONNECTOR:}
<<<<<<< HEAD
extras =
    tests
    schema
=======
>>>>>>> 77a9abaf
whitelist_externals =
    /bin/cat
    /bin/cp
    /bin/mkdir
    /usr/bin/git

[testenv:coverage-clean]
deps = coverage
skip_install = true
commands = coverage erase

[testenv:manifest]
deps = check-manifest
skip_install = true
commands = check-manifest

[testenv:flake8]
skip_install = true
deps =
    flake8
    flake8-bandit
    flake8-colors
    flake8-docstrings
    flake8-import-order
    pep8-naming
commands =
    flake8 src/pybel/ setup.py
description = Run the flake8 tool with several plugins (bandit, docstrings, import order, pep8 naming).

[testenv:xenon]
deps = xenon
skip_install = true
commands = xenon --max-average A --max-modules A --max-absolute B .
description = Run the xenon tool to monitor code complexity.

[testenv:pyroma]
deps =
    pygments
    pyroma
skip_install = true
commands = pyroma --min=10 .
description = Run the pyroma tool to check the project's package friendliness.

[testenv:mypy]
deps = mypy
skip_install = true
commands = mypy --ignore-missing-imports src/pybel/
description = Run the mypy tool to check static typing on the project.

[testenv:doc8]
skip_install = true
deps =
    sphinx
    doc8
commands =
    doc8 docs/source/ README.rst
description = Run the doc8 tool to check the style of the RST files in the project docs.

[testenv:readme]
commands = rst-lint README.rst
skip_install = true
deps =
    restructuredtext_lint
    pygments
description = Run the rst-lint tool to check the style of the README.

[testenv:docs]
changedir = docs
extras =
    docs
commands =
    mkdir -p {envtmpdir}
    cp -r source {envtmpdir}/source
    sphinx-build -W -b html -d {envtmpdir}/build/doctrees {envtmpdir}/source {envtmpdir}/build/html
    sphinx-build -W -b coverage -d {envtmpdir}/build/doctrees {envtmpdir}/source {envtmpdir}/build/coverage
    cat {envtmpdir}/build/coverage/c.txt
    cat {envtmpdir}/build/coverage/python.txt

[testenv:coverage-report]
deps = coverage
skip_install = true
commands =
    coverage combine
    coverage report

####################
# Deployment tools #
####################

[testenv:bumpversion]
commands = bumpversion {posargs}
skip_install = true
passenv = HOME
deps =
    bumpversion

[testenv:build]
skip_install = true
deps =
    wheel
    setuptools
commands =
    python setup.py -q sdist bdist_wheel

[testenv:release]
skip_install = true
deps =
    {[testenv:build]deps}
    twine >= 1.5.0
commands =
    {[testenv:build]commands}
    twine upload --skip-existing dist/*

[testenv:finish]
skip_install = true
deps =
    {[testenv:build]deps}
    {[testenv:release]deps}
    bumpversion
commands =
    bumpversion release
    {[testenv:release]commands}
    git push
    bumpversion patch<|MERGE_RESOLUTION|>--- conflicted
+++ resolved
@@ -29,12 +29,8 @@
     coverage
     pytest
     {env:PYBEL_TEST_CONNECTOR:}
-<<<<<<< HEAD
 extras =
-    tests
     schema
-=======
->>>>>>> 77a9abaf
 whitelist_externals =
     /bin/cat
     /bin/cp

--- conflicted
+++ resolved
@@ -29,6 +29,15 @@
 from .manager.graph_cache import GraphCacheManager
 
 log = logging.getLogger('pybel')
+
+formatter = logging.Formatter('%(name)s:%(levelname)s - %(message)s')
+logging.basicConfig(format=formatter)
+
+fh_path = os.path.join(PYBEL_DIR, time.strftime('pybel_%Y_%m_%d_%H_%M_%S.txt'))
+fh = logging.FileHandler(fh_path)
+fh.setLevel(logging.DEBUG)
+fh.setFormatter(formatter)
+log.addHandler(fh)
 
 
 @click.group(help="PyBEL Command Line Utilities on {}".format(sys.executable))
@@ -48,26 +57,26 @@
 @click.option('--pickle', help='Output path for NetworkX *.gpickle')
 @click.option('--bel', type=click.File('w'), help='Output canonical BEL')
 @click.option('--neo', help="Connection string for neo4j upload")
-<<<<<<< HEAD
+
+#@click.option('--neo-context', help="Context for neo4j upload")
+#@click.option('--cache', is_flag=True, help='Output to cache')
+#@click.option('--cache-connection', help="Output cache location. Defaults to {}".format(DEFAULT_CACHE_LOCATION))
+#@click.option('--lenient', is_flag=True, help="Enable lenient parsing")
+
 @click.option('--neo-context', help="Optional context for neo4j upload")
 @click.option('--store-default', is_flag=True, help="Stores to default cache at {}".format(DEFAULT_CACHE_LOCATION))
 @click.option('--store', help="Database connection string")
 @click.option('--allow-naked-names', is_flag=True, help="Enable lenient parsing for naked names")
 @click.option('--allow-nested', is_flag=True, help="Enable lenient parsing for nested statements")
-=======
-@click.option('--neo-context', help="Context for neo4j upload")
-@click.option('--cache', is_flag=True, help='Output to cache')
-@click.option('--cache-connection', help="Output cache location. Defaults to {}".format(DEFAULT_CACHE_LOCATION))
-@click.option('--lenient', is_flag=True, help="Enable lenient parsing")
->>>>>>> cea7cdb1
 @click.option('--complete-origin', is_flag=True, help="Complete origin from protein to gene")
+#@click.option('--log-file', type=click.File('w'), help="Optional path for verbose log output")
 @click.option('-v', '--verbose', count=True)
 def convert(path, url, database_name, database_connection, csv, graphml, json, pickle, bel, neo, neo_context,
-<<<<<<< HEAD
             store_default, store, allow_naked_names, allow_nested, complete_origin, verbose):
-=======
-            cache, cache_connection, lenient, complete_origin, log_file, verbose):
->>>>>>> cea7cdb1
+
+#def convert(path, url, database_name, database_connection, csv, graphml, json, pickle, bel, neo, neo_context,
+#            cache, cache_connection, lenient, complete_origin, log_file, verbose):
+
     """Options for multiple outputs/conversions"""
 
     log.setLevel(int(5 * verbose ** 2 / 2 - 25 * verbose / 2 + 20))
@@ -103,8 +112,14 @@
         log.info('Outputting BEL to %s', bel)
         to_bel(g, bel)
 
-    if cache or cache_connection:
-        to_database(g, connection=cache_connection)
+    #if cache or cache_connection:
+    #    to_database(g, connection=cache_connection)
+
+    if store_default:
+        to_database(g)
+
+    if store:
+        to_database(g, store)
 
     if neo:
         import py2neo
@@ -207,13 +222,13 @@
 
 
 if __name__ == '__main__':
-    formatter = logging.Formatter('%(name)s:%(levelname)s - %(message)s')
-    logging.basicConfig(format=formatter)
-
-    fh_path = os.path.join(PYBEL_DIR, time.strftime('pybel_%Y_%m_%d_%H_%M_%S.txt'))
-    fh = logging.FileHandler(fh_path)
-    fh.setLevel(logging.DEBUG)
-    fh.setFormatter(formatter)
-    log.addHandler(fh)
+    #formatter = logging.Formatter('%(name)s:%(levelname)s - %(message)s')
+    #logging.basicConfig(format=formatter)
+
+    #fh_path = os.path.join(PYBEL_DIR, time.strftime('pybel_%Y_%m_%d_%H_%M_%S.txt'))
+    #fh = logging.FileHandler(fh_path)
+    #fh.setLevel(logging.DEBUG)
+    #fh.setFormatter(formatter)
+    #log.addHandler(fh)
 
     main()